--- conflicted
+++ resolved
@@ -1,3 +1,4 @@
+// @ts-nocheck
 /**
  * Admin Data Integrity Endpoint
  * 
@@ -29,9 +30,6 @@
 
 exports.handler = async function (event, context) {
     const headers = getCorsHeaders(event);
-<<<<<<< HEAD
-
-=======
     const log = createLoggerFromEvent('admin-data-integrity', event, context);
     const timer = createTimer(log, 'data-integrity-audit');
     const sanitizedHeaders = event.headers ? {
@@ -41,28 +39,17 @@
         'x-api-key': event.headers['x-api-key'] ? '[REDACTED]' : undefined
     } : {};
     log.entry({ method: event.httpMethod, path: event.path, query: event.queryStringParameters, headers: sanitizedHeaders, bodyLength: event.body ? event.body.length : 0 });
-    
->>>>>>> c64ac1dd
+
+    // OPTIMIZATION: Prevent Lambda from waiting for MongoDB connection to close
+    // This allows connection reuse across invocations
+    context.callbackWaitsForEmptyEventLoop = false;
+
     // Handle preflight
     if (event.httpMethod === 'OPTIONS') {
         timer.end({ outcome: 'preflight' });
         log.exit(200, { outcome: 'preflight' });
         return { statusCode: 200, headers };
     }
-<<<<<<< HEAD
-
-    const log = createLoggerFromEvent('admin-data-integrity', event, context);
-    log.entry({ method: event.httpMethod, path: event.path });
-
-    // OPTIMIZATION: Prevent Lambda from waiting for MongoDB connection to close
-    // This allows connection reuse across invocations
-    context.callbackWaitsForEmptyEventLoop = false;
-
-    const timer = createTimer(log, 'data-integrity-audit');
-
-=======
-    
->>>>>>> c64ac1dd
     if (!validateEnvironment(log)) {
         timer.end({ outcome: 'configuration_error' });
         log.exit(500, { outcome: 'configuration_error' });
