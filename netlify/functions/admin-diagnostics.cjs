--- conflicted
+++ resolved
@@ -2,14 +2,8 @@
 const { createLogger } = require('./utils/logger.cjs');
 const { analyzeImage } = require('./utils/analysis-pipeline.cjs');
 const { getWeather } = require('./utils/weather.cjs');
-<<<<<<< HEAD
 let getSolarData; try { ({ getSolarData } = require('./utils/solar.cjs')); } catch (e) { getSolarData = async () => ({ sunrise: null, sunset: null, source: 'fallback', error: 'solar util missing' }); }
 const { generateInsightsWithTools } = require('./utils/insights-tools.cjs');
-=======
-const { getSolarData } = require('./utils/solar.cjs');
-const { runGuruConversation } = require('./utils/insights-guru-runner.cjs');
-const { getAIModelWithTools } = require('./utils/insights-processor.cjs');
->>>>>>> 047d6e77
 const crypto = require('crypto');
 
 const logger = createLogger('admin-diagnostics');
