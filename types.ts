--- conflicted
+++ resolved
@@ -457,7 +457,6 @@
   buildTimestamp: string;
   buildDurationMs: number;
   systemId: string;
-<<<<<<< HEAD
 }
 // AI Feedback & Monitoring Types (for observability system)
 export interface AIFeedbackMetric {
@@ -541,6 +540,5 @@
     implementationRate: number;
     averageEffectiveness: number;
   };
-=======
->>>>>>> 40b15942
+}
 }